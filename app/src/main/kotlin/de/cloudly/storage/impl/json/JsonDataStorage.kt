package de.cloudly.storage.impl.json

import de.cloudly.storage.core.DataStorage
import de.cloudly.storage.core.StorageException
import de.cloudly.storage.core.StorageOperationException
import de.cloudly.utils.SchedulerUtils
import org.bukkit.plugin.java.JavaPlugin
import org.bukkit.scheduler.BukkitTask
import org.json.JSONObject
import java.io.File
import java.nio.file.Files
import java.nio.file.StandardCopyOption
import java.util.concurrent.ConcurrentHashMap
<<<<<<< HEAD
import java.util.concurrent.atomic.AtomicBoolean
=======
>>>>>>> 6501bafd
import java.util.concurrent.locks.ReentrantReadWriteLock
import java.util.logging.Level

/**
 * JSON implementation of the DataStorage interface.
 * Stores data as JSON objects in a single JSON file.
 */
class JsonDataStorage(
    private val plugin: JavaPlugin,
    private val filePath: String,
    private val prettyPrint: Boolean = true
) : DataStorage<String> {
    
    private val data = ConcurrentHashMap<String, String>()
    private val file: File
    private var initialized = false
<<<<<<< HEAD
    private val pendingWrites = AtomicBoolean(false)
    private val writeLock = ReentrantReadWriteLock()
    private var flushTask: BukkitTask? = null
=======
    private val writeLock = ReentrantReadWriteLock()
>>>>>>> 6501bafd
    
    init {
        // Resolve the file path relative to the plugin's data folder
        file = File(plugin.dataFolder, filePath)
    }
    
    override fun initialize(): Boolean {
        return try {
            // Create parent directories if they don't exist
            file.parentFile?.mkdirs()
            
            // Create the file if it doesn't exist
            if (!file.exists()) {
                file.createNewFile()
                // Write an empty JSON object to the file
                Files.write(file.toPath(), "{}".toByteArray())
            }
            
            // Load existing data
            loadData()
            initialized = true
            
            // Start periodic flush task
            startPeriodicFlush()
            
            plugin.logger.info("JSON storage initialized: ${file.absolutePath}")
            true
        } catch (e: Exception) {
            plugin.logger.log(Level.SEVERE, "Failed to initialize JSON storage: ${file.absolutePath}", e)
            false
        }
    }
    
    override fun store(key: String, item: String): Boolean {
        checkInitialized()
        
        return try {
            data[key] = item
            pendingWrites.set(true)
            true
        } catch (e: Exception) {
            plugin.logger.log(Level.SEVERE, "Failed to store item with key '$key' in JSON storage", e)
            false
        }
    }
    
    override fun retrieve(key: String): String? {
        checkInitialized()
        return data[key]
    }
    
    override fun remove(key: String): Boolean {
        checkInitialized()
        
        return try {
            val removed = data.remove(key) != null
            if (removed) {
                pendingWrites.set(true)
            }
            removed
        } catch (e: Exception) {
            plugin.logger.log(Level.SEVERE, "Failed to remove item with key '$key' from JSON storage", e)
            false
        }
    }
    
    override fun exists(key: String): Boolean {
        checkInitialized()
        return data.containsKey(key)
    }
    
    override fun getAll(): Map<String, String> {
        checkInitialized()
        return data.toMap()
    }
    
    override fun getAllKeys(): Set<String> {
        checkInitialized()
        return data.keys.toSet()
    }
    
    override fun count(): Long {
        checkInitialized()
        return data.size.toLong()
    }
    
    override fun clear(): Boolean {
        checkInitialized()
        
        return try {
            data.clear()
            pendingWrites.set(true)
            true
        } catch (e: Exception) {
            plugin.logger.log(Level.SEVERE, "Failed to clear JSON storage", e)
            false
        }
    }
    
    override fun close() {
        // Cancel periodic flush task
        flushTask?.cancel()
        flushTask = null
        
        // Save data before closing if there are pending writes
        if (initialized) {
            try {
                if (pendingWrites.compareAndSet(true, false)) {
                    saveData()
                }
            } catch (e: Exception) {
                plugin.logger.log(Level.WARNING, "Failed to save data during JSON storage close", e)
            }
        }
        
        data.clear()
        initialized = false
    }
    
    override fun backup(backupPath: String): Boolean {
        checkInitialized()
        
        return try {
            // Flush pending writes before backup
            if (pendingWrites.compareAndSet(true, false)) {
                saveData()
            }
            
            val backupFile = File(plugin.dataFolder, backupPath)
            backupFile.parentFile?.mkdirs()
            
            // Use read lock to ensure we don't backup during a write
            writeLock.readLock().lock()
            try {
                Files.copy(file.toPath(), backupFile.toPath(), StandardCopyOption.REPLACE_EXISTING)
                plugin.logger.info("JSON storage backed up to: ${backupFile.absolutePath}")
                true
            } finally {
                writeLock.readLock().unlock()
            }
        } catch (e: Exception) {
            plugin.logger.log(Level.SEVERE, "Failed to backup JSON storage to '$backupPath'", e)
            false
        }
    }
    
    override fun restore(backupPath: String): Boolean {
        checkInitialized()
        
        return try {
            val backupFile = File(plugin.dataFolder, backupPath)
            if (!backupFile.exists()) {
                plugin.logger.warning("Backup file does not exist: ${backupFile.absolutePath}")
                return false
            }
            
            Files.copy(backupFile.toPath(), file.toPath(), StandardCopyOption.REPLACE_EXISTING)
            loadData() // Reload data from the restored file
            
            plugin.logger.info("JSON storage restored from: ${backupFile.absolutePath}")
            true
        } catch (e: Exception) {
            plugin.logger.log(Level.SEVERE, "Failed to restore JSON storage from '$backupPath'", e)
            false
        }
    }
    
    /**
     * Start periodic flush task to save pending writes to disk.
     * Flushes every 5 seconds if there are pending writes.
     */
    private fun startPeriodicFlush() {
        flushTask = SchedulerUtils.runTaskTimerAsynchronously(plugin, Runnable {
            if (pendingWrites.compareAndSet(true, false)) {
                try {
                    saveData()
                } catch (e: Exception) {
                    plugin.logger.log(Level.WARNING, "Failed to flush pending writes", e)
                    // Reset flag so we can retry on next flush
                    pendingWrites.set(true)
                }
            }
        }, 20 * 5, 20 * 5) // Every 5 seconds (20 ticks = 1 second)
    }
    
    /**
     * Load data from the JSON file into memory.
     */
    private fun loadData() {
        if (!file.exists()) {
            return
        }
        
        writeLock.readLock().lock()
        try {
            val content = Files.readString(file.toPath())
            if (content.isBlank()) {
                return
            }
            
            val jsonObject = JSONObject(content)
            data.clear()
            
            // Load all key-value pairs from the JSON object
            jsonObject.keys().forEach { key ->
                val value = jsonObject.getString(key)
                data[key] = value
            }
            
            plugin.logger.fine("Loaded ${data.size} items from JSON storage")
        } catch (e: Exception) {
            plugin.logger.log(Level.SEVERE, "Failed to load data from JSON storage", e)
            throw StorageOperationException("Failed to load JSON data", e)
        } finally {
            writeLock.readLock().unlock()
        }
    }
    
    /**
     * Save data from memory to the JSON file.
     * Uses write lock to prevent concurrent writes.
     */
    private fun saveData() {
        writeLock.writeLock().lock()
        try {
            val jsonObject = JSONObject()
            
            // Add all data to the JSON object
            data.forEach { (key, value) ->
                jsonObject.put(key, value)
            }
            
            // Convert to string with optional pretty printing
            val jsonString = if (prettyPrint) {
                jsonObject.toString(2)
            } else {
                jsonObject.toString()
            }
            
            Files.write(file.toPath(), jsonString.toByteArray())
            plugin.logger.fine("Saved ${data.size} items to JSON storage")
        } catch (e: Exception) {
            plugin.logger.log(Level.SEVERE, "Failed to save data to JSON storage", e)
            throw StorageOperationException("Failed to save JSON data", e)
        } finally {
            writeLock.writeLock().unlock()
        }
    }
    
    /**
     * Check if the storage has been initialized.
     * @throws StorageException if not initialized
     */
    private fun checkInitialized() {
        if (!initialized) {
            throw StorageException("JSON storage has not been initialized")
        }
    }
}<|MERGE_RESOLUTION|>--- conflicted
+++ resolved
@@ -11,10 +11,7 @@
 import java.nio.file.Files
 import java.nio.file.StandardCopyOption
 import java.util.concurrent.ConcurrentHashMap
-<<<<<<< HEAD
 import java.util.concurrent.atomic.AtomicBoolean
-=======
->>>>>>> 6501bafd
 import java.util.concurrent.locks.ReentrantReadWriteLock
 import java.util.logging.Level
 
@@ -31,13 +28,9 @@
     private val data = ConcurrentHashMap<String, String>()
     private val file: File
     private var initialized = false
-<<<<<<< HEAD
     private val pendingWrites = AtomicBoolean(false)
     private val writeLock = ReentrantReadWriteLock()
     private var flushTask: BukkitTask? = null
-=======
-    private val writeLock = ReentrantReadWriteLock()
->>>>>>> 6501bafd
     
     init {
         // Resolve the file path relative to the plugin's data folder
