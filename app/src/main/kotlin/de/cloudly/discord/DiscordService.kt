package de.cloudly.discord

import de.cloudly.CloudlyPaper
import de.cloudly.utils.SchedulerUtils
import de.cloudly.whitelist.model.DiscordConnection
import kotlinx.coroutines.*
import okhttp3.*
import org.bukkit.scheduler.BukkitTask
import org.json.JSONObject
import java.io.IOException
import java.time.Instant
import java.util.concurrent.ConcurrentHashMap
import java.util.concurrent.Semaphore
import java.util.concurrent.TimeUnit
import java.util.concurrent.atomic.AtomicLong
import java.util.logging.Level

/**
 * Service for Discord API integration and user verification.
 * Handles Discord bot authentication and server membership verification.
 */
class DiscordService(private val plugin: CloudlyPaper) {
    
    private val configManager = plugin.getConfigManager()
    private val languageManager = plugin.getLanguageManager()
    
    private var httpClient: OkHttpClient? = null
    private var botToken: String? = null
    private var serverId: String? = null
    private var apiTimeout: Long = 10
    private var cacheDuration: Long = 30
    
    // Cache for Discord user lookups to reduce API calls
    private val userCache = ConcurrentHashMap<String, CachedDiscordUser>()
    
    // Coroutine scope for async operations
    private val coroutineScope = CoroutineScope(Dispatchers.IO + SupervisorJob())
    
<<<<<<< HEAD
    // Rate limiting for Discord API
    private val rateLimiter = Semaphore(5) // Max 5 concurrent requests
    private val lastRequestTime = AtomicLong(0)
    
    /**
     * Rate limit Discord API calls to prevent hitting rate limits.
     * Ensures maximum 5 concurrent requests and minimum 200ms between requests.
     */
    private suspend fun <T> rateLimit(block: suspend () -> T): T {
        rateLimiter.acquire()
        try {
            // Ensure minimum 200ms between requests
            val timeSinceLastRequest = System.currentTimeMillis() - lastRequestTime.get()
            if (timeSinceLastRequest < 200) {
                delay(200 - timeSinceLastRequest)
            }
            lastRequestTime.set(System.currentTimeMillis())
            return block()
        } finally {
            rateLimiter.release()
        }
    }
=======
    // Task reference for cache cleanup
    private var cacheCleanupTask: BukkitTask? = null
>>>>>>> db4148c1
    
    /**
     * Initialize the Discord service with configuration.
     */
    fun initialize(): Boolean {
        return try {
            val debugMode = configManager.getBoolean("plugin.debug", false)
            if (debugMode) {
                plugin.logger.info("Initializing Discord service...")
            }
            
            // Load Discord configuration
            val discordEnabled = configManager.getBoolean("discord.enabled", false)
            if (debugMode) {
                plugin.logger.info("Discord enabled in config: $discordEnabled")
            }
            
            if (!discordEnabled) {
                if (debugMode) {
                    plugin.logger.info("Discord integration is disabled in configuration")
                }
                return true
            }
            
            botToken = configManager.getString("discord.bot_token", "")
            serverId = configManager.getString("discord.server_id", "")
            apiTimeout = configManager.getInt("discord.api_timeout", 10).toLong()
            cacheDuration = configManager.getInt("discord.cache_duration", 30).toLong()
            
            plugin.logger.info("Discord config loaded - Token length: ${botToken?.length ?: 0}, Server ID: $serverId")
            
            if (botToken.isNullOrBlank() || botToken == "YOUR_BOT_TOKEN_HERE") {
                plugin.logger.warning("Discord bot token is not configured. Discord features will be disabled.")
                return false
            }
            
            if (serverId.isNullOrBlank() || serverId == "YOUR_SERVER_ID_HERE") {
                plugin.logger.warning("Discord server ID is not configured. Discord features will be disabled.")
                return false
            }
            
            // Initialize HTTP client
            plugin.logger.info("Creating OkHttp client...")
            httpClient = OkHttpClient.Builder()
                .connectTimeout(apiTimeout, TimeUnit.SECONDS)
                .readTimeout(apiTimeout, TimeUnit.SECONDS)
                .writeTimeout(apiTimeout, TimeUnit.SECONDS)
                .build()
            
            // Start periodic cache cleanup to prevent memory leak
            startCacheCleanup()
            
            plugin.logger.info("Discord service initialized successfully")
            true
        } catch (e: Exception) {
            plugin.logger.log(Level.SEVERE, "Failed to initialize Discord service", e)
            false
        }
    }
    
    /**
     * Start periodic cache cleanup task to remove expired entries.
     * This prevents memory leaks from expired cache entries accumulating.
     */
    private fun startCacheCleanup() {
        cacheCleanupTask = SchedulerUtils.runTaskTimerAsynchronously(plugin, Runnable {
            val removed = userCache.entries.removeIf { it.value.isExpired(cacheDuration) }
            if (removed && configManager.getBoolean("plugin.debug", false)) {
                plugin.logger.info("Discord cache cleanup: removed expired entries")
            }
        }, 20 * 60, 20 * 60) // Every minute (1200 ticks)
    }
    
    /**
     * Check if Discord integration is properly configured and enabled.
     */
    fun isEnabled(): Boolean {
        return configManager.getBoolean("discord.enabled", false) && 
               !botToken.isNullOrBlank() && 
               !serverId.isNullOrBlank() &&
               httpClient != null
    }
    
    /**
     * Verify if a Discord user exists and is a member of the configured server.
     * This method is async and should be called from a coroutine or background thread.
     */
    suspend fun verifyDiscordUser(discordUsername: String): DiscordVerificationResult {
        if (!isEnabled()) {
            plugin.logger.info("Discord verification failed: Service not enabled")
            return DiscordVerificationResult.ServiceDisabled
        }
        
        return withContext(Dispatchers.IO) {
            try {
                plugin.logger.info("Starting Discord verification for user: $discordUsername")
                
                // Check cache first
                val cached = userCache[discordUsername.lowercase()]
                if (cached != null && !cached.isExpired(cacheDuration)) {
                    plugin.logger.info("Using cached result for user: $discordUsername")
                    return@withContext if (cached.isValid) {
                        DiscordVerificationResult.Success(cached.discordId, cached.actualUsername)
                    } else {
                        DiscordVerificationResult.UserNotFound
                    }
                }
                
                // Search for user by username
                plugin.logger.info("Searching Discord user: $discordUsername")
                val discordUser = searchUserByUsername(discordUsername)
                if (discordUser == null) {
                    plugin.logger.info("Discord user not found: $discordUsername")
                    return@withContext DiscordVerificationResult.UserNotFound
                }
                
                plugin.logger.info("Found Discord user: ${discordUser.username} (${discordUser.id})")
                
                // Check if user is member of the server
                plugin.logger.info("Checking server membership for user: ${discordUser.id}")
                val isMember = checkServerMembership(discordUser.id)
                if (!isMember) {
                    plugin.logger.info("Discord user is not a member of the server: ${discordUser.username}")
                    return@withContext DiscordVerificationResult.NotServerMember
                }
                
                plugin.logger.info("Discord verification successful for user: ${discordUser.username}")
                
                // Cache the result
                userCache[discordUsername.lowercase()] = CachedDiscordUser(
                    discordId = discordUser.id,
                    actualUsername = discordUser.username,
                    isValid = true,
                    cacheTime = Instant.now()
                )
                
                DiscordVerificationResult.Success(discordUser.id, discordUser.username)
            } catch (e: IOException) {
                plugin.logger.log(Level.WARNING, "Discord API connection failed for user: $discordUsername", e)
                DiscordVerificationResult.ApiError("Connection failed: ${e.message}")
            } catch (e: Exception) {
                plugin.logger.log(Level.WARNING, "Discord verification failed for user: $discordUsername", e)
                DiscordVerificationResult.ApiError("Verification failed: ${e.message}")
            }
        }
    }
    
    /**
     * Search for a Discord user by username using the Discord API.
     */
    private suspend fun searchUserByUsername(username: String): DiscordUser? {
        val client = httpClient ?: return null
        val token = botToken ?: return null
        val guildId = serverId ?: return null
        
        // Use the search guild members endpoint to find users by username
        val url = "https://discord.com/api/v10/guilds/$guildId/members/search?query=${username}&limit=1"
        
        val request = Request.Builder()
            .url(url)
            .header("Authorization", "Bot $token")
            .header("User-Agent", "CloudlyMC/1.0")
            .build()
        
        return withContext(Dispatchers.IO) {
            rateLimit {
                client.newCall(request).execute().use { response ->
                    if (!response.isSuccessful) {
                        plugin.logger.warning("Discord API error: ${response.code} ${response.message}")
                        return@use null
                    }
                    
                    val responseBody = response.body?.string() ?: return@use null
                    val jsonArray = org.json.JSONArray(responseBody)
                    
                    if (jsonArray.length() == 0) {
                        return@use null
                    }
                    
                    val member = jsonArray.getJSONObject(0)
                    val user = member.getJSONObject("user")
                    
                    DiscordUser(
                        id = user.getString("id"),
                        username = user.getString("username"),
                        discriminator = user.optString("discriminator", "0")
                    )
                }
            }
        }
    }
    
    /**
     * Check if a Discord user is a member of the configured server.
     */
    private suspend fun checkServerMembership(userId: String): Boolean {
        val client = httpClient ?: return false
        val token = botToken ?: return false
        val guildId = serverId ?: return false
        
        val url = "https://discord.com/api/v10/guilds/$guildId/members/$userId"
        
        val request = Request.Builder()
            .url(url)
            .header("Authorization", "Bot $token")
            .header("User-Agent", "CloudlyMC/1.0")
            .build()
        
        return withContext(Dispatchers.IO) {
            rateLimit {
                client.newCall(request).execute().use { response ->
                    response.isSuccessful
                }
            }
        }
    }
    
    /**
     * Create a Discord connection object from verification result.
     */
    fun createDiscordConnection(result: DiscordVerificationResult.Success): DiscordConnection {
        return DiscordConnection(
            discordId = result.discordId,
            discordUsername = result.username,
            verified = true,
            connectedAt = Instant.now(),
            verifiedAt = Instant.now()
        )
    }
    
    /**
     * Shutdown the Discord service and clean up resources.
     */
    fun shutdown() {
        try {
            // Cancel the cache cleanup task
            cacheCleanupTask?.cancel()
            cacheCleanupTask = null
            
            coroutineScope.cancel()
            httpClient?.dispatcher?.executorService?.shutdown()
            userCache.clear()
        } catch (e: Exception) {
            plugin.logger.log(Level.WARNING, "Error shutting down Discord service", e)
        }
    }
    
    /**
     * Clear the user cache (useful for testing or manual refresh).
     */
    fun clearCache() {
        userCache.clear()
    }
}

/**
 * Result of Discord user verification.
 */
sealed class DiscordVerificationResult {
    object ServiceDisabled : DiscordVerificationResult()
    object UserNotFound : DiscordVerificationResult()
    object NotServerMember : DiscordVerificationResult()
    data class Success(val discordId: String, val username: String) : DiscordVerificationResult()
    data class ApiError(val message: String) : DiscordVerificationResult()
}

/**
 * Internal representation of a Discord user.
 */
private data class DiscordUser(
    val id: String,
    val username: String,
    val discriminator: String
)

/**
 * Cached Discord user information.
 */
private data class CachedDiscordUser(
    val discordId: String,
    val actualUsername: String,
    val isValid: Boolean,
    val cacheTime: Instant
) {
    fun isExpired(cacheDurationMinutes: Long): Boolean {
        return Instant.now().isAfter(cacheTime.plusSeconds(cacheDurationMinutes * 60))
    }
}<|MERGE_RESOLUTION|>--- conflicted
+++ resolved
@@ -36,7 +36,6 @@
     // Coroutine scope for async operations
     private val coroutineScope = CoroutineScope(Dispatchers.IO + SupervisorJob())
     
-<<<<<<< HEAD
     // Rate limiting for Discord API
     private val rateLimiter = Semaphore(5) // Max 5 concurrent requests
     private val lastRequestTime = AtomicLong(0)
@@ -59,10 +58,8 @@
             rateLimiter.release()
         }
     }
-=======
     // Task reference for cache cleanup
     private var cacheCleanupTask: BukkitTask? = null
->>>>>>> db4148c1
     
     /**
      * Initialize the Discord service with configuration.
